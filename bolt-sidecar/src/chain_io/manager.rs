--- conflicted
+++ resolved
@@ -1,5 +1,4 @@
 use std::str::FromStr;
-use tracing::error;
 
 use alloy::{
     contract::Error as ContractError,
@@ -98,18 +97,7 @@
                         }
                     }
 
-<<<<<<< HEAD
-                return Ok(statuses);
-            }
-            Err(error) => match error {
-                ContractError::TransportError(TransportError::ErrorResp(err)) => {
-                    error!("Error response from BoltManager contract: {:?}", err);
-                    let data = err.data.unwrap_or_default();
-                    let data = data.get().trim_matches('"');
-                    let data = Bytes::from_str(data)?;
-=======
                     proposers_statuses.extend(statuses);
->>>>>>> 570ac359
 
                     continue;
                 }
