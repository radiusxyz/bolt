--- conflicted
+++ resolved
@@ -33,17 +33,10 @@
 ethereum_ssz = "0.8.1"
 
 # alloy
-<<<<<<< HEAD
-alloy = { version = "0.8.3", features = ["full", "provider-trace-api", "rpc-types-beacon"] }
-alloy-rpc-types-engine = { version = "0.8.3", default-features = false, features = ["jwt"] }
-alloy-transport-http = { version = "0.8.3", default-features = false, features = ["jwt-auth"] }
-alloy-provider = { version = "0.8.3", default-features = false, features = ["engine-api"] }
-=======
 alloy = { version = "0.9.2", features = ["full", "provider-trace-api", "rpc-types-beacon"] }
 alloy-rpc-types-engine = { version = "0.9.2", default-features = false, features = ["jwt"] }
 alloy-transport-http = { version = "0.9.2", default-features = false, features = ["jwt-auth"] }
 alloy-provider = { version = "0.9.2", default-features = false, features = ["engine-api"] }
->>>>>>> 099d7efd
 
 # reth
 # TODO: use 1.1.5 when it comes out
